--- conflicted
+++ resolved
@@ -16,13 +16,9 @@
 .settings
 
 # Gradle
-<<<<<<< HEAD
-.gradle/
-=======
 .gradle/
 /bin/
 
 # IntelliJ IDEA
 .idea
-*.iml
->>>>>>> fd062c87
+*.iml